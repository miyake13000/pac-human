use bevy::{prelude::*, sprite::collide_aabb::collide, time::FixedTimestep};
use rand::Rng;

// Defines the amount of time that should elapse between each physics step.
const TIME_STEP: f32 = 1.0 / 60.0;

// These constants are defined in `Transform` units.
// Using the default 2D camera they correspond 1:1 with screen pixels.
const PACMAN_SIZE: Vec3 = Vec3::new(60.0, 60.0, 0.0);
const GAP_BETWEEN_PACMAN_AND_FLOOR: f32 = 60.0;
const PACMAN_SPEED: f32 = 500.0;
<<<<<<< HEAD
// How close can the pacman get to the wall
const PACMAN_PADDING: f32 = 10.0;
=======
// How close can the paddle get to the wall
const PADDLE_PADDING: f32 = 10.0;

// We set the z-value of the ball to 1 so it renders on top in the case of overlapping sprites.
const BALL_STARTING_POSITION: Vec3 = Vec3::new(0.0, -50.0, 1.0);
const BALL_SIZE: Vec3 = Vec3::new(30.0, 30.0, 0.0);
const BALL_SPEED: f32 = 100.0;
const INITIAL_BALL_DIRECTION: Vec2 = Vec2::new(-1.0, 0.0);
>>>>>>> f8e7fde9

const WALL_THICKNESS: f32 = 10.0;
// x coordinates
const LEFT_WALL: f32 = -450.;
const RIGHT_WALL: f32 = 450.;
// y coordinates
const BOTTOM_WALL: f32 = -300.;
const TOP_WALL: f32 = 300.;

<<<<<<< HEAD
=======
const BRICK_SIZE: Vec2 = Vec2::new(10., 10.);
// These values are exact
const GAP_BETWEEN_PADDLE_AND_BRICKS: f32 = 270.0;
const GAP_BETWEEN_BRICKS: f32 = 5.0;
// These values are lower bounds, as the number of bricks is computed
const GAP_BETWEEN_BRICKS_AND_CEILING: f32 = 20.0;
const GAP_BETWEEN_BRICKS_AND_SIDES: f32 = 20.0;

>>>>>>> f8e7fde9
const SCOREBOARD_FONT_SIZE: f32 = 40.0;
const SCOREBOARD_TEXT_PADDING: Val = Val::Px(5.0);

const BACKGROUND_COLOR: Color = Color::rgb(0.1, 0.1, 0.1);
const PACMAN_COLOR: Color = Color::rgb(0.3, 0.3, 0.7);
const WALL_COLOR: Color = Color::rgb(0.8, 0.8, 0.8);
const TEXT_COLOR: Color = Color::rgb(0.5, 0.5, 1.0);
const SCORE_COLOR: Color = Color::rgb(1.0, 0.5, 0.5);

const ENEMY_SPAWN_STEP: f64 = 1.0; //seconds
const ENEMY_COLOR: Color = Color::rgb(1.0, 1.0, 0.5);
const ENEMY_SIZE: Vec2 = Vec2::new(30.0, 30.0);

fn main() {
    App::new()
        .add_plugins(DefaultPlugins)
        .insert_resource(Scoreboard { score: 0 })
        .insert_resource(ClearColor(BACKGROUND_COLOR))
        .add_startup_system(setup)
        .add_event::<CollisionEvent>()
        .add_system_set(
            SystemSet::new()
                .with_run_criteria(FixedTimestep::step(TIME_STEP as f64))
                .with_system(check_for_collisions)
                .with_system(move_pacman.before(check_for_collisions))
                .with_system(move_pacman_input.before(apply_velocity))
                .with_system(apply_velocity.before(check_for_collisions))
                .with_system(play_collision_sound.after(check_for_collisions)),
        )
        .add_system_set(
            SystemSet::new()
                .with_run_criteria(FixedTimestep::step(ENEMY_SPAWN_STEP as f64))
                .with_system(spawn_enemy),
        )
        .add_system(update_scoreboard)
        .add_system(bevy::window::close_on_esc)
        .run();
}

#[derive(Component)]
struct Pacman;

#[derive(Component, Deref, DerefMut)]
struct Velocity(Vec2);

#[derive(Component)]
struct Collider;

#[derive(Default)]
struct CollisionEvent;

#[derive(Component)]
struct Enemy;

#[derive(Resource)]
struct CollisionSound(Handle<AudioSource>);

// This bundle is a collection of the components that define a "wall" in our game
#[derive(Bundle)]
struct WallBundle {
    // You can nest bundles inside of other bundles like this
    // Allowing you to compose their functionality
    sprite_bundle: SpriteBundle,
    collider: Collider,
}

/// Which side of the arena is this wall located on?
enum WallLocation {
    Left,
    Right,
    Bottom,
    Top,
}

impl WallLocation {
    fn position(&self) -> Vec2 {
        match self {
            WallLocation::Left => Vec2::new(LEFT_WALL, 0.),
            WallLocation::Right => Vec2::new(RIGHT_WALL, 0.),
            WallLocation::Bottom => Vec2::new(0., BOTTOM_WALL),
            WallLocation::Top => Vec2::new(0., TOP_WALL),
        }
    }

    fn size(&self) -> Vec2 {
        let arena_height = TOP_WALL - BOTTOM_WALL;
        let arena_width = RIGHT_WALL - LEFT_WALL;
        // Make sure we haven't messed up our constants
        assert!(arena_height > 0.0);
        assert!(arena_width > 0.0);

        match self {
            WallLocation::Left | WallLocation::Right => {
                Vec2::new(WALL_THICKNESS, arena_height + WALL_THICKNESS)
            }
            WallLocation::Bottom | WallLocation::Top => {
                Vec2::new(arena_width + WALL_THICKNESS, WALL_THICKNESS)
            }
        }
    }
}

impl WallBundle {
    // This "builder method" allows us to reuse logic across our wall entities,
    // making our code easier to read and less prone to bugs when we change the logic
    fn new(location: WallLocation) -> WallBundle {
        WallBundle {
            sprite_bundle: SpriteBundle {
                transform: Transform {
                    // We need to convert our Vec2 into a Vec3, by giving it a z-coordinate
                    // This is used to determine the order of our sprites
                    translation: location.position().extend(0.0),
                    // The z-scale of 2D objects must always be 1.0,
                    // or their ordering will be affected in surprising ways.
                    // See https://github.com/bevyengine/bevy/issues/4149
                    scale: location.size().extend(1.0),
                    ..default()
                },
                sprite: Sprite {
                    color: WALL_COLOR,
                    ..default()
                },
                ..default()
            },
            collider: Collider,
        }
    }
}

// This resource tracks the game's score
#[derive(Resource)]
struct Scoreboard {
    score: usize,
}

// Add the game's entities to our world
fn setup(mut commands: Commands, asset_server: Res<AssetServer>) {
    // Camera
    commands.spawn(Camera2dBundle::default());

    // Sound
    let pacman_collision_sound = asset_server.load("sounds/breakout_collision.ogg");
    commands.insert_resource(CollisionSound(pacman_collision_sound));

    // Pacman
    let pacman_y = BOTTOM_WALL + GAP_BETWEEN_PACMAN_AND_FLOOR;

    commands.spawn((
        SpriteBundle {
            transform: Transform {
                translation: Vec3::new(0.0, pacman_y, 0.0),
                scale: PACMAN_SIZE,
                ..default()
            },
            sprite: Sprite {
                color: PACMAN_COLOR,
                ..default()
            },
            ..default()
        },
        Pacman,
        Collider,
    ));

<<<<<<< HEAD
=======
    // Ball
    let texture: Handle<Image> = asset_server.load("pacman1.png");
    commands.spawn((
        /*MaterialMesh2dBundle {
            mesh: meshes.add(shape::Circle::default().into()).into(),
            material: materials.add(ColorMaterial::from(BALL_COLOR)),
            transform: Transform::from_translation(BALL_STARTING_POSITION).with_scale(BALL_SIZE),
            ..default()
        },*/
        SpriteBundle {
            transform: Transform::from_translation(BALL_STARTING_POSITION).with_scale(BALL_SIZE),
            texture: texture,
            sprite: Sprite{
                custom_size: Some(Vec2::new(1.0,1.0)),
                ..default()
            },
            ..default()
        },
        Ball,
        Velocity(INITIAL_BALL_DIRECTION.normalize() * BALL_SPEED),
    ));

>>>>>>> f8e7fde9
    // Scoreboard
    commands.spawn(
        TextBundle::from_sections([
            TextSection::new(
                "Score: ",
                TextStyle {
                    font: asset_server.load("fonts/FiraSans-Bold.ttf"),
                    font_size: SCOREBOARD_FONT_SIZE,
                    color: TEXT_COLOR,
                },
            ),
            TextSection::from_style(TextStyle {
                font: asset_server.load("fonts/FiraMono-Medium.ttf"),
                font_size: SCOREBOARD_FONT_SIZE,
                color: SCORE_COLOR,
            }),
        ])
        .with_style(Style {
            position_type: PositionType::Absolute,
            position: UiRect {
                top: SCOREBOARD_TEXT_PADDING,
                left: SCOREBOARD_TEXT_PADDING,
                ..default()
            },
            ..default()
        }),
    );

    // Walls
    commands.spawn(WallBundle::new(WallLocation::Left));
    commands.spawn(WallBundle::new(WallLocation::Right));
    commands.spawn(WallBundle::new(WallLocation::Bottom));
    commands.spawn(WallBundle::new(WallLocation::Top));
}

fn spawn_enemy(mut commands: Commands) {
    commands.spawn((
        SpriteBundle {
            sprite: Sprite {
                color: ENEMY_COLOR,
                ..default()
            },
            transform: Transform {
                translation: Vec2 {
                    x: rand::thread_rng().gen_range(LEFT_WALL..RIGHT_WALL),
                    y: rand::thread_rng().gen_range(BOTTOM_WALL..TOP_WALL),
                }
                .extend(0.0),
                scale: ENEMY_SIZE.extend(1.0),
                ..default()
            },
            ..default()
        },
        Enemy,
        Collider,
    ));
}

fn move_pacman(
    keyboard_input: Res<Input<KeyCode>>,
    mut query: Query<&mut Transform, With<Pacman>>,
) {
    let mut pacman_transform = query.single_mut();

    let x_direction = if keyboard_input.pressed(KeyCode::Left) {
        -1.0
    } else if keyboard_input.pressed(KeyCode::Right) {
        1.0
    } else {
        0.0
    };
    let y_direction = if keyboard_input.pressed(KeyCode::Down) {
        -1.0
    } else if keyboard_input.pressed(KeyCode::Up) {
        1.0
    } else {
        0.0
    };

    let new_pacan_x_position =
        pacman_transform.translation.x + x_direction * PACMAN_SPEED * TIME_STEP;
    let new_pacman_y_position =
        pacman_transform.translation.y + y_direction * PACMAN_SPEED * TIME_STEP;

    let left_bound = LEFT_WALL + WALL_THICKNESS / 2.0 + PACMAN_SIZE.x / 2.0 + PACMAN_PADDING;
    let right_bound = RIGHT_WALL - WALL_THICKNESS / 2.0 - PACMAN_SIZE.x / 2.0 - PACMAN_PADDING;
    let up_bound = TOP_WALL + WALL_THICKNESS / 2.0 + PACMAN_SIZE.y / 2.0 + PACMAN_PADDING;
    let bottom_bound = BOTTOM_WALL - WALL_THICKNESS / 2.0 - PACMAN_SIZE.y / 2.0 - PACMAN_PADDING;

    pacman_transform.translation.x = new_pacan_x_position.clamp(left_bound, right_bound);
    pacman_transform.translation.y = new_pacman_y_position.clamp(bottom_bound, up_bound);
}

fn move_pacman_input(
    keyboard_input: Res<Input<KeyCode>>,
    mut query: Query<(&mut Velocity, &mut Transform), With<Ball>>,
) {
    let (mut ball_velocity, mut ball_transform) = query.single_mut();
    if keyboard_input.pressed(KeyCode::Left) {
        ball_velocity.x = -BALL_SPEED;
        ball_velocity.y = 0.0;
        ball_transform.rotation=Quat::from_rotation_z(0.0_f32.to_radians());
    } else if keyboard_input.pressed(KeyCode::Down) {
        ball_velocity.x = 0.0;
        ball_velocity.y = -BALL_SPEED;
        ball_transform.rotation=Quat::from_rotation_z(90.0_f32.to_radians());
    } else if keyboard_input.pressed(KeyCode::Up) {
        ball_velocity.x = 0.0;
        ball_velocity.y = BALL_SPEED;
        ball_transform.rotation=Quat::from_rotation_z(-90.0_f32.to_radians());
    } else if keyboard_input.pressed(KeyCode::Right) {
        ball_velocity.x = BALL_SPEED;
        ball_velocity.y = 0.0;
        ball_transform.rotation=Quat::from_rotation_z(180.0_f32.to_radians());
    } else {
        ball_velocity.x = ball_velocity.x;
        ball_velocity.y = ball_velocity.y;
    };
}

fn apply_velocity(mut query: Query<(&mut Transform, &Velocity)>) {
    for (mut transform, velocity) in &mut query {
        transform.translation.x += velocity.x * TIME_STEP;
        transform.translation.y += velocity.y * TIME_STEP;
    }
}

fn update_scoreboard(scoreboard: Res<Scoreboard>, mut query: Query<&mut Text>) {
    let mut text = query.single_mut();
    text.sections[1].value = scoreboard.score.to_string();
}

fn check_for_collisions(
    mut commands: Commands,
    mut scoreboard: ResMut<Scoreboard>,
    pacman_query: Query<&Transform, With<Pacman>>,
    collider_query: Query<(Entity, &Transform, Option<&Enemy>), With<Collider>>,
    mut collision_events: EventWriter<CollisionEvent>,
) {
    let pacman_transform = pacman_query.single();
    let pacman_size = pacman_transform.scale.truncate();

    // check collision with walls
    for (collider_entity, transform, maybe_enemy) in &collider_query {
        let collision = collide(
            pacman_transform.translation,
            pacman_size,
            transform.translation,
            transform.scale.truncate(),
        );
        if collision.is_some() {
            // Sends a collision event so that other systems can react to the collision
            collision_events.send_default();

            // Enemy should be despawned and increment the scoreboard on collision
            if maybe_enemy.is_some() {
                scoreboard.score += 1;
                commands.entity(collider_entity).despawn();
<<<<<<< HEAD
=======
            }else{

            // reflect the ball when it collides
            let mut reflect_x = false;
            let mut reflect_y = false;

            // only reflect if the ball's velocity is going in the opposite direction of the
            // collision
            match collision {
                Collision::Left => reflect_x = ball_velocity.x > 0.0,
                Collision::Right => reflect_x = ball_velocity.x < 0.0,
                Collision::Top => reflect_y = ball_velocity.y < 0.0,
                Collision::Bottom => reflect_y = ball_velocity.y > 0.0,
                Collision::Inside => { /* do nothing */ }
            }

            // reflect velocity on the x-axis if we hit something on the x-axis
            if reflect_x {
                ball_velocity.x = 0.0;
            }

            // reflect velocity on the y-axis if we hit something on the y-axis
            if reflect_y {
                ball_velocity.y = 0.0;
>>>>>>> f8e7fde9
            }
        }
        }
    }
}

fn play_collision_sound(
    collision_events: EventReader<CollisionEvent>,
    audio: Res<Audio>,
    sound: Res<CollisionSound>,
) {
    // Play a sound once per frame if a collision occurred.
    if !collision_events.is_empty() {
        // This prevents events staying active on the next frame.
        collision_events.clear();
        audio.play(sound.0.clone());
    }
}<|MERGE_RESOLUTION|>--- conflicted
+++ resolved
@@ -7,21 +7,8 @@
 // These constants are defined in `Transform` units.
 // Using the default 2D camera they correspond 1:1 with screen pixels.
 const PACMAN_SIZE: Vec3 = Vec3::new(60.0, 60.0, 0.0);
-const GAP_BETWEEN_PACMAN_AND_FLOOR: f32 = 60.0;
 const PACMAN_SPEED: f32 = 500.0;
-<<<<<<< HEAD
-// How close can the pacman get to the wall
-const PACMAN_PADDING: f32 = 10.0;
-=======
-// How close can the paddle get to the wall
-const PADDLE_PADDING: f32 = 10.0;
-
-// We set the z-value of the ball to 1 so it renders on top in the case of overlapping sprites.
-const BALL_STARTING_POSITION: Vec3 = Vec3::new(0.0, -50.0, 1.0);
-const BALL_SIZE: Vec3 = Vec3::new(30.0, 30.0, 0.0);
-const BALL_SPEED: f32 = 100.0;
-const INITIAL_BALL_DIRECTION: Vec2 = Vec2::new(-1.0, 0.0);
->>>>>>> f8e7fde9
+const INITIAL_PACMAN_DIRECTION: Vec2 = Vec2::new(-1.0, 0.);
 
 const WALL_THICKNESS: f32 = 10.0;
 // x coordinates
@@ -31,22 +18,10 @@
 const BOTTOM_WALL: f32 = -300.;
 const TOP_WALL: f32 = 300.;
 
-<<<<<<< HEAD
-=======
-const BRICK_SIZE: Vec2 = Vec2::new(10., 10.);
-// These values are exact
-const GAP_BETWEEN_PADDLE_AND_BRICKS: f32 = 270.0;
-const GAP_BETWEEN_BRICKS: f32 = 5.0;
-// These values are lower bounds, as the number of bricks is computed
-const GAP_BETWEEN_BRICKS_AND_CEILING: f32 = 20.0;
-const GAP_BETWEEN_BRICKS_AND_SIDES: f32 = 20.0;
-
->>>>>>> f8e7fde9
 const SCOREBOARD_FONT_SIZE: f32 = 40.0;
 const SCOREBOARD_TEXT_PADDING: Val = Val::Px(5.0);
 
 const BACKGROUND_COLOR: Color = Color::rgb(0.1, 0.1, 0.1);
-const PACMAN_COLOR: Color = Color::rgb(0.3, 0.3, 0.7);
 const WALL_COLOR: Color = Color::rgb(0.8, 0.8, 0.8);
 const TEXT_COLOR: Color = Color::rgb(0.5, 0.5, 1.0);
 const SCORE_COLOR: Color = Color::rgb(1.0, 0.5, 0.5);
@@ -64,17 +39,16 @@
         .add_event::<CollisionEvent>()
         .add_system_set(
             SystemSet::new()
-                .with_run_criteria(FixedTimestep::step(TIME_STEP as f64))
-                .with_system(check_for_collisions)
-                .with_system(move_pacman.before(check_for_collisions))
-                .with_system(move_pacman_input.before(apply_velocity))
-                .with_system(apply_velocity.before(check_for_collisions))
-                .with_system(play_collision_sound.after(check_for_collisions)),
+                .with_run_criteria(FixedTimestep::step(ENEMY_SPAWN_STEP as f64))
+                .with_system(spawn_enemy),
         )
         .add_system_set(
             SystemSet::new()
-                .with_run_criteria(FixedTimestep::step(ENEMY_SPAWN_STEP as f64))
-                .with_system(spawn_enemy),
+                .with_run_criteria(FixedTimestep::step(TIME_STEP as f64))
+                .with_system(check_for_collisions)
+                .with_system(move_pacman.before(apply_velocity))
+                .with_system(apply_velocity.before(check_for_collisions))
+                .with_system(play_collision_sound.after(check_for_collisions)),
         )
         .add_system(update_scoreboard)
         .add_system(bevy::window::close_on_esc)
@@ -187,50 +161,23 @@
     commands.insert_resource(CollisionSound(pacman_collision_sound));
 
     // Pacman
-    let pacman_y = BOTTOM_WALL + GAP_BETWEEN_PACMAN_AND_FLOOR;
-
+    let texture: Handle<Image> = asset_server.load("pacman1.png");
     commands.spawn((
         SpriteBundle {
-            transform: Transform {
-                translation: Vec3::new(0.0, pacman_y, 0.0),
-                scale: PACMAN_SIZE,
-                ..default()
-            },
+            transform: Transform::from_translation(Vec2 { x: 0., y: 0. }.extend(0.))
+                .with_scale(PACMAN_SIZE),
             sprite: Sprite {
-                color: PACMAN_COLOR,
-                ..default()
-            },
+                custom_size: Some(Vec2::new(1.0, 1.0)),
+                ..default()
+            },
+            texture,
             ..default()
         },
         Pacman,
+        Velocity(INITIAL_PACMAN_DIRECTION.normalize() * PACMAN_SPEED),
         Collider,
     ));
 
-<<<<<<< HEAD
-=======
-    // Ball
-    let texture: Handle<Image> = asset_server.load("pacman1.png");
-    commands.spawn((
-        /*MaterialMesh2dBundle {
-            mesh: meshes.add(shape::Circle::default().into()).into(),
-            material: materials.add(ColorMaterial::from(BALL_COLOR)),
-            transform: Transform::from_translation(BALL_STARTING_POSITION).with_scale(BALL_SIZE),
-            ..default()
-        },*/
-        SpriteBundle {
-            transform: Transform::from_translation(BALL_STARTING_POSITION).with_scale(BALL_SIZE),
-            texture: texture,
-            sprite: Sprite{
-                custom_size: Some(Vec2::new(1.0,1.0)),
-                ..default()
-            },
-            ..default()
-        },
-        Ball,
-        Velocity(INITIAL_BALL_DIRECTION.normalize() * BALL_SPEED),
-    ));
-
->>>>>>> f8e7fde9
     // Scoreboard
     commands.spawn(
         TextBundle::from_sections([
@@ -291,63 +238,28 @@
 
 fn move_pacman(
     keyboard_input: Res<Input<KeyCode>>,
-    mut query: Query<&mut Transform, With<Pacman>>,
+    mut query: Query<(&mut Velocity, &mut Transform), With<Pacman>>,
 ) {
-    let mut pacman_transform = query.single_mut();
-
-    let x_direction = if keyboard_input.pressed(KeyCode::Left) {
-        -1.0
+    let (mut pacman_velocity, mut pacman_transform) = query.single_mut();
+
+    if keyboard_input.pressed(KeyCode::Left) {
+        pacman_velocity.x = -PACMAN_SPEED;
+        pacman_velocity.y = 0.0;
+        pacman_transform.rotation = Quat::from_rotation_z(0.0_f32.to_radians());
     } else if keyboard_input.pressed(KeyCode::Right) {
-        1.0
+        pacman_velocity.x = PACMAN_SPEED;
+        pacman_velocity.y = 0.0;
+        pacman_transform.rotation = Quat::from_rotation_z(180.0_f32.to_radians());
+    } else if keyboard_input.pressed(KeyCode::Down) {
+        pacman_velocity.x = 0.0;
+        pacman_velocity.y = -PACMAN_SPEED;
+        pacman_transform.rotation = Quat::from_rotation_z(90.0_f32.to_radians());
+    } else if keyboard_input.pressed(KeyCode::Up) {
+        pacman_velocity.x = 0.0;
+        pacman_velocity.y = PACMAN_SPEED;
+        pacman_transform.rotation = Quat::from_rotation_z(-90.0_f32.to_radians());
     } else {
-        0.0
-    };
-    let y_direction = if keyboard_input.pressed(KeyCode::Down) {
-        -1.0
-    } else if keyboard_input.pressed(KeyCode::Up) {
-        1.0
-    } else {
-        0.0
-    };
-
-    let new_pacan_x_position =
-        pacman_transform.translation.x + x_direction * PACMAN_SPEED * TIME_STEP;
-    let new_pacman_y_position =
-        pacman_transform.translation.y + y_direction * PACMAN_SPEED * TIME_STEP;
-
-    let left_bound = LEFT_WALL + WALL_THICKNESS / 2.0 + PACMAN_SIZE.x / 2.0 + PACMAN_PADDING;
-    let right_bound = RIGHT_WALL - WALL_THICKNESS / 2.0 - PACMAN_SIZE.x / 2.0 - PACMAN_PADDING;
-    let up_bound = TOP_WALL + WALL_THICKNESS / 2.0 + PACMAN_SIZE.y / 2.0 + PACMAN_PADDING;
-    let bottom_bound = BOTTOM_WALL - WALL_THICKNESS / 2.0 - PACMAN_SIZE.y / 2.0 - PACMAN_PADDING;
-
-    pacman_transform.translation.x = new_pacan_x_position.clamp(left_bound, right_bound);
-    pacman_transform.translation.y = new_pacman_y_position.clamp(bottom_bound, up_bound);
-}
-
-fn move_pacman_input(
-    keyboard_input: Res<Input<KeyCode>>,
-    mut query: Query<(&mut Velocity, &mut Transform), With<Ball>>,
-) {
-    let (mut ball_velocity, mut ball_transform) = query.single_mut();
-    if keyboard_input.pressed(KeyCode::Left) {
-        ball_velocity.x = -BALL_SPEED;
-        ball_velocity.y = 0.0;
-        ball_transform.rotation=Quat::from_rotation_z(0.0_f32.to_radians());
-    } else if keyboard_input.pressed(KeyCode::Down) {
-        ball_velocity.x = 0.0;
-        ball_velocity.y = -BALL_SPEED;
-        ball_transform.rotation=Quat::from_rotation_z(90.0_f32.to_radians());
-    } else if keyboard_input.pressed(KeyCode::Up) {
-        ball_velocity.x = 0.0;
-        ball_velocity.y = BALL_SPEED;
-        ball_transform.rotation=Quat::from_rotation_z(-90.0_f32.to_radians());
-    } else if keyboard_input.pressed(KeyCode::Right) {
-        ball_velocity.x = BALL_SPEED;
-        ball_velocity.y = 0.0;
-        ball_transform.rotation=Quat::from_rotation_z(180.0_f32.to_radians());
-    } else {
-        ball_velocity.x = ball_velocity.x;
-        ball_velocity.y = ball_velocity.y;
+        // do nothing
     };
 }
 
@@ -389,35 +301,7 @@
             if maybe_enemy.is_some() {
                 scoreboard.score += 1;
                 commands.entity(collider_entity).despawn();
-<<<<<<< HEAD
-=======
-            }else{
-
-            // reflect the ball when it collides
-            let mut reflect_x = false;
-            let mut reflect_y = false;
-
-            // only reflect if the ball's velocity is going in the opposite direction of the
-            // collision
-            match collision {
-                Collision::Left => reflect_x = ball_velocity.x > 0.0,
-                Collision::Right => reflect_x = ball_velocity.x < 0.0,
-                Collision::Top => reflect_y = ball_velocity.y < 0.0,
-                Collision::Bottom => reflect_y = ball_velocity.y > 0.0,
-                Collision::Inside => { /* do nothing */ }
             }
-
-            // reflect velocity on the x-axis if we hit something on the x-axis
-            if reflect_x {
-                ball_velocity.x = 0.0;
-            }
-
-            // reflect velocity on the y-axis if we hit something on the y-axis
-            if reflect_y {
-                ball_velocity.y = 0.0;
->>>>>>> f8e7fde9
-            }
-        }
         }
     }
 }
